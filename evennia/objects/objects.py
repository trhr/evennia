"""
This module defines the basic `DefaultObject` and its children
`DefaultCharacter`, `DefaultAccount`, `DefaultRoom` and `DefaultExit`.
These are the (default) starting points for all in-game visible
entities.

"""
import time
import inflect
from builtins import object
from future.utils import with_metaclass
from collections import defaultdict

from django.conf import settings

from evennia.typeclasses.models import TypeclassBase
from evennia.typeclasses.attributes import NickHandler
from evennia.objects.manager import ObjectManager
from evennia.objects.models import ObjectDB
from evennia.scripts.scripthandler import ScriptHandler
from evennia.commands import cmdset, command
from evennia.commands.cmdsethandler import CmdSetHandler
from evennia.commands import cmdhandler
from evennia.utils import create
from evennia.utils import search
from evennia.utils import logger
from evennia.utils import ansi
from evennia.utils.utils import (variable_from_module, lazy_property,
                                 make_iter, to_unicode, is_iter, list_to_string,
                                 to_str)
from django.utils.translation import ugettext as _

_INFLECT = inflect.engine()
_MULTISESSION_MODE = settings.MULTISESSION_MODE

_ScriptDB = None
_SESSIONS = None

_AT_SEARCH_RESULT = variable_from_module(*settings.SEARCH_AT_RESULT.rsplit('.', 1))
# the sessid_max is based on the length of the db_sessid csv field (excluding commas)
_SESSID_MAX = 16 if _MULTISESSION_MODE in (1, 3) else 1


class ObjectSessionHandler(object):
    """
    Handles the get/setting of the sessid
    comma-separated integer field
    """

    def __init__(self, obj):
        """
        Initializes the handler.

        Args:
            obj (Object): The object on which the handler is defined.

        """
        self.obj = obj
        self._sessid_cache = []
        self._recache()

    def _recache(self):
        global _SESSIONS
        if not _SESSIONS:
            from evennia.server.sessionhandler import SESSIONS as _SESSIONS
        self._sessid_cache = list(set(int(val) for val in (self.obj.db_sessid or "").split(",") if val))
        if any(sessid for sessid in self._sessid_cache if sessid not in _SESSIONS):
            # cache is out of sync with sessionhandler! Only retain the ones in the handler.
            self._sessid_cache = [sessid for sessid in self._sessid_cache if sessid in _SESSIONS]
            self.obj.db_sessid = ",".join(str(val) for val in self._sessid_cache)
            self.obj.save(update_fields=["db_sessid"])

    def get(self, sessid=None):
        """
        Get the sessions linked to this Object.

        Args:
            sessid (int, optional): A specific session id.

        Returns:
            sessions (list): The sessions connected to this object. If `sessid` is given,
                this is a list of one (or zero) elements.

        Notes:
            Aliased to `self.all()`.

        """
        global _SESSIONS
        if not _SESSIONS:
            from evennia.server.sessionhandler import SESSIONS as _SESSIONS
        if sessid:
            sessions = [_SESSIONS[sessid] if sessid in _SESSIONS else None] if sessid in self._sessid_cache else []
        else:
            sessions = [_SESSIONS[ssid] if ssid in _SESSIONS else None for ssid in self._sessid_cache]
        if None in sessions:
            # this happens only if our cache has gone out of sync with the SessionHandler.
            self._recache()
            return self.get(sessid=sessid)
        return sessions

    def all(self):
        """
        Alias to get(), returning all sessions.

        Returns:
            sessions (list): All sessions.

        """
        return self.get()

    def add(self, session):
        """
        Add session to handler.

        Args:
            session (Session or int): Session or session id to add.

        Notes:
            We will only add a session/sessid if this actually also exists
            in the the core sessionhandler.

        """
        global _SESSIONS
        if not _SESSIONS:
            from evennia.server.sessionhandler import SESSIONS as _SESSIONS
        try:
            sessid = session.sessid
        except AttributeError:
            sessid = session

        sessid_cache = self._sessid_cache
        if sessid in _SESSIONS and sessid not in sessid_cache:
            if len(sessid_cache) >= _SESSID_MAX:
                return
            sessid_cache.append(sessid)
            self.obj.db_sessid = ",".join(str(val) for val in sessid_cache)
            self.obj.save(update_fields=["db_sessid"])

    def remove(self, session):
        """
        Remove session from handler.

        Args:
            session (Session or int): Session or session id to remove.

        """
        try:
            sessid = session.sessid
        except AttributeError:
            sessid = session

        sessid_cache = self._sessid_cache
        if sessid in sessid_cache:
            sessid_cache.remove(sessid)
            self.obj.db_sessid = ",".join(str(val) for val in sessid_cache)
            self.obj.save(update_fields=["db_sessid"])

    def clear(self):
        """
        Clear all handled sessids.

        """
        self._sessid_cache = []
        self.obj.db_sessid = None
        self.obj.save(update_fields=["db_sessid"])

    def count(self):
        """
        Get amount of sessions connected.

        Returns:
            sesslen (int): Number of sessions handled.

        """
        return len(self._sessid_cache)


#
# Base class to inherit from.


class DefaultObject(with_metaclass(TypeclassBase, ObjectDB)):
    """
    This is the root typeclass object, representing all entities that
    have an actual presence in-game. DefaultObjects generally have a
    location. They can also be manipulated and looked at. Game
    entities you define should inherit from DefaultObject at some distance.

    It is recommended to create children of this class using the
    `evennia.create_object()` function rather than to initialize the class
    directly - this will both set things up and efficiently save the object
    without `obj.save()` having to be called explicitly.

    """
    # lockstring of newly created objects, for easy overloading.
    # Will be formatted with the appropriate attributes.
    lockstring = "control:id({account_id}) or perm(Admin);delete:id({account_id}) or perm(Admin)"
    
    objects = ObjectManager()

    # on-object properties

    @lazy_property
    def cmdset(self):
        return CmdSetHandler(self, True)

    @lazy_property
    def scripts(self):
        return ScriptHandler(self)

    @lazy_property
    def nicks(self):
        return NickHandler(self)

    @lazy_property
    def sessions(self):
        return ObjectSessionHandler(self)

    @property
    def is_connected(self):
        # we get an error for objects subscribed to channels without this
        if self.account:  # seems sane to pass on the account
            return self.account.is_connected
        else:
            return False

    @property
    def has_account(self):
        """
        Convenience property for checking if an active account is
        currently connected to this object.

        """
        return self.sessions.count()

    @property
    def is_superuser(self):
        """
        Check if user has an account, and if so, if it is a superuser.

        """
        return self.db_account and self.db_account.is_superuser \
            and not self.db_account.attributes.get("_quell")

    def contents_get(self, exclude=None):
        """
        Returns the contents of this object, i.e. all
        objects that has this object set as its location.
        This should be publically available.

        Args:
            exclude (Object): Object to exclude from returned
                contents list

        Returns:
            contents (list): List of contents of this Object.

        Notes:
            Also available as the `contents` property.

        """
        con = self.contents_cache.get(exclude=exclude)
        # print "contents_get:", self, con, id(self), calledby()  # DEBUG
        return con
    contents = property(contents_get)

    @property
    def exits(self):
        """
        Returns all exits from this object, i.e. all objects at this
        location having the property destination != `None`.
        """
        return [exi for exi in self.contents if exi.destination]

    # main methods

    def get_display_name(self, looker, **kwargs):
        """
        Displays the name of the object in a viewer-aware manner.

        Args:
            looker (TypedObject): The object or account that is looking
                at/getting inforamtion for this object.

        Returns:
            name (str): A string containing the name of the object,
                including the DBREF if this user is privileged to control
                said object.

        Notes:
            This function could be extended to change how object names
            appear to users in character, but be wary. This function
            does not change an object's keys or aliases when
            searching, and is expected to produce something useful for
            builders.

        """
        if self.locks.check_lockstring(looker, "perm(Builder)"):
            return "{}(#{})".format(self.name, self.id)
        return self.name

    def get_numbered_name(self, count, looker, **kwargs):
        """
        Return the numbered (singular, plural) forms of this object's key. This is by default called
        by return_appearance and is used for grouping multiple same-named of this object. Note that
        this will be called on *every* member of a group even though the plural name will be only
        shown once. Also the singular display version, such as 'an apple', 'a tree' is determined
        from this method.

        Args:
            count (int): Number of objects of this type
            looker (Object): Onlooker. Not used by default.
        Kwargs:
            key (str): Optional key to pluralize, if given, use this instead of the object's key.
        Returns:
            singular (str): The singular form to display.
            plural (str): The determined plural form of the key, including the count.
        """
        key = kwargs.get("key", self.key)
        key = ansi.ANSIString(key)  # this is needed to allow inflection of colored names
        plural = _INFLECT.plural(key, 2)
        plural = "%s %s" % (_INFLECT.number_to_words(count, threshold=12), plural)
        singular = _INFLECT.an(key)
        if not self.aliases.get(plural, category="plural_key"):
            # we need to wipe any old plurals/an/a in case key changed in the interrim
            self.aliases.clear(category="plural_key")
            self.aliases.add(plural, category="plural_key")
            # save the singular form as an alias here too so we can display "an egg" and also
            # look at 'an egg'.
            self.aliases.add(singular, category="plural_key")
        return singular, plural

    def search(self, searchdata,
               global_search=False,
               use_nicks=True,
               typeclass=None,
               location=None,
               attribute_name=None,
               quiet=False,
               exact=False,
               candidates=None,
               nofound_string=None,
               multimatch_string=None,
               use_dbref=None):
        """
        Returns an Object matching a search string/condition

        Perform a standard object search in the database, handling
        multiple results and lack thereof gracefully. By default, only
        objects in the current `location` of `self` or its inventory are searched for.

        Args:
            searchdata (str or obj): Primary search criterion. Will be matched
                against `object.key` (with `object.aliases` second) unless
                the keyword attribute_name specifies otherwise.
                **Special strings:**
                - `#<num>`: search by unique dbref. This is always
                   a global search.
                - `me,self`: self-reference to this object
                - `<num>-<string>` - can be used to differentiate
                   between multiple same-named matches
            global_search (bool): Search all objects globally. This is overruled
                by `location` keyword.
            use_nicks (bool): Use nickname-replace (nicktype "object") on `searchdata`.
            typeclass (str or Typeclass, or list of either): Limit search only
                to `Objects` with this typeclass. May be a list of typeclasses
                for a broader search.
            location (Object or list): Specify a location or multiple locations
                to search. Note that this is used to query the *contents* of a
                location and will not match for the location itself -
                if you want that, don't set this or use `candidates` to specify
                exactly which objects should be searched.
            attribute_name (str): Define which property to search. If set, no
                key+alias search will be performed. This can be used
                to search database fields (db_ will be automatically
                prepended), and if that fails, it will try to return
                objects having Attributes with this name and value
                equal to searchdata. A special use is to search for
                "key" here if you want to do a key-search without
                including aliases.
            quiet (bool): don't display default error messages - this tells the
                search method that the user wants to handle all errors
                themselves. It also changes the return value type, see
                below.
            exact (bool): if unset (default) - prefers to match to beginning of
                string rather than not matching at all. If set, requires
                exact matching of entire string.
            candidates (list of objects): this is an optional custom list of objects
                to search (filter) between. It is ignored if `global_search`
                is given. If not set, this list will automatically be defined
                to include the location, the contents of location and the
                caller's contents (inventory).
            nofound_string (str):  optional custom string for not-found error message.
            multimatch_string (str): optional custom string for multimatch error header.
            use_dbref (bool or None, optional): if True/False, active/deactivate the use of
                #dbref as valid global search arguments. If None, check against a permission
                ('Builder' by default).

        Returns:
            match (Object, None or list): will return an Object/None if `quiet=False`,
                otherwise it will return a list of 0, 1 or more matches.

        Notes:
            To find Accounts, use eg. `evennia.account_search`. If
            `quiet=False`, error messages will be handled by
            `settings.SEARCH_AT_RESULT` and echoed automatically (on
            error, return will be `None`). If `quiet=True`, the error
            messaging is assumed to be handled by the caller.

        """
        is_string = isinstance(searchdata, basestring)


        if is_string:
            # searchdata is a string; wrap some common self-references
            if searchdata.lower() in ("here", ):
                return [self.location] if quiet else self.location
            if searchdata.lower() in ("me", "self",):
                return [self] if quiet else self

        if use_dbref is None:
            use_dbref = self.locks.check_lockstring(self, "_dummy:perm(Builder)")

        if use_nicks:
            # do nick-replacement on search
            searchdata = self.nicks.nickreplace(searchdata, categories=("object", "account"), include_account=True)

        if (global_search or (is_string and searchdata.startswith("#") and
                              len(searchdata) > 1 and searchdata[1:].isdigit())):
            # only allow exact matching if searching the entire database
            # or unique #dbrefs
            exact = True
        else:
            # TODO: write code...if candidates is None:
            # no custom candidates given - get them automatically
            if location:
                # location(s) were given
                candidates = []
                for obj in make_iter(location):
                    candidates.extend(obj.contents)
            else:
                # local search. Candidates are taken from
                # self.contents, self.location and
                # self.location.contents
                location = self.location
                candidates = self.contents
                if location:
                    candidates = candidates + [location] + location.contents
                else:
                    # normally we don't need this since we are
                    # included in location.contents
                    candidates.append(self)

        results = ObjectDB.objects.object_search(searchdata,
                                                 attribute_name=attribute_name,
                                                 typeclass=typeclass,
                                                 candidates=candidates,
                                                 exact=exact,
                                                 use_dbref=use_dbref)
        if quiet:
            return results
        return _AT_SEARCH_RESULT(results, self, query=searchdata,
                                 nofound_string=nofound_string, multimatch_string=multimatch_string)

    def search_account(self, searchdata, quiet=False):
        """
        Simple shortcut wrapper to search for accounts, not characters.

        Args:
            searchdata (str): Search criterion - the key or dbref of the account
                to search for. If this is "here" or "me", search
                for the account connected to this object.
            quiet (bool): Returns the results as a list rather than
                echo eventual standard error messages. Default `False`.

        Returns:
            result (Account, None or list): Just what is returned depends on
                the `quiet` setting:
                    - `quiet=True`: No match or multumatch auto-echoes errors
                      to self.msg, then returns `None`. The esults are passed
                      through `settings.SEARCH_AT_RESULT` and
                      `settings.SEARCH_AT_MULTIMATCH_INPUT`. If there is a
                      unique match, this will be returned.
                    - `quiet=True`: No automatic error messaging is done, and
                      what is returned is always a list with 0, 1 or more
                      matching Accounts.

        """
        if isinstance(searchdata, basestring):
            # searchdata is a string; wrap some common self-references
            if searchdata.lower() in ("me", "self",):
                return [self.account] if quiet else self.account

        results = search.search_account(searchdata)

        if quiet:
            return results
        return _AT_SEARCH_RESULT(results, self, query=searchdata)

    def execute_cmd(self, raw_string, session=None, **kwargs):
        """
        Do something as this object. This is never called normally,
        it's only used when wanting specifically to let an object be
        the caller of a command. It makes use of nicks of eventual
        connected accounts as well.

        Args:
            raw_string (string): Raw command input
            session (Session, optional): Session to
                return results to

        Kwargs:
            Other keyword arguments will be added to the found command
            object instace as variables before it executes.  This is
            unused by default Evennia but may be used to set flags and
            change operating paramaters for commands at run-time.

        Returns:
            defer (Deferred): This is an asynchronous Twisted object that
                will not fire until the command has actually finished
                executing. To overload this one needs to attach
                callback functions to it, with addCallback(function).
                This function will be called with an eventual return
                value from the command execution. This return is not
                used at all by Evennia by default, but might be useful
                for coders intending to implement some sort of nested
                command structure.

        """
        # nick replacement - we require full-word matching.
        # do text encoding conversion
        raw_string = to_unicode(raw_string)
        raw_string = self.nicks.nickreplace(raw_string, categories=("inputline", "channel"), include_account=True)
        return cmdhandler.cmdhandler(self, raw_string, callertype="object", session=session, **kwargs)

    def msg(self, text=None, from_obj=None, session=None, options=None, **kwargs):
        """
        Emits something to a session attached to the object.

        Args:
            text (str or tuple, optional): The message to send. This
                is treated internally like any send-command, so its
                value can be a tuple if sending multiple arguments to
                the `text` oob command.
            from_obj (obj or list, optional): object that is sending. If
                given, at_msg_send will be called. This value will be
                passed on to the protocol. If iterable, will execute hook
                on all entities in it.
            session (Session or list, optional): Session or list of
                Sessions to relay data to, if any. If set, will force send
                to these sessions. If unset, who receives the message
                depends on the MULTISESSION_MODE.
            options (dict, optional): Message-specific option-value
                pairs. These will be applied at the protocol level.
        Kwargs:
            any (string or tuples): All kwarg keys not listed above
                will be treated as send-command names and their arguments
                (which can be a string or a tuple).

        Notes:
            `at_msg_receive` will be called on this Object.
            All extra kwargs will be passed on to the protocol.

        """
        # try send hooks
        if from_obj:
            for obj in make_iter(from_obj):
                try:
                    obj.at_msg_send(text=text, to_obj=self, **kwargs)
                except Exception:
                    logger.log_trace()
        kwargs["options"] = options
        try:
            if not self.at_msg_receive(text=text, **kwargs):
                # if at_msg_receive returns false, we abort message to this object
                return
        except Exception:
            logger.log_trace()

        if text is not None:
            if not (isinstance(text, basestring) or isinstance(text, tuple)):
                # sanitize text before sending across the wire
                try:
                    text = to_str(text, force_string=True)
                except Exception:
                    text = repr(text)
            kwargs['text'] = text

        # relay to session(s)
        sessions = make_iter(session) if session else self.sessions.all()
        for session in sessions:
            session.data_out(**kwargs)


    def for_contents(self, func, exclude=None, **kwargs):
        """
        Runs a function on every object contained within this one.

        Args:
            func (callable): Function to call. This must have the
                formal call sign func(obj, **kwargs), where obj is the
                object currently being processed and `**kwargs` are
                passed on from the call to `for_contents`.
            exclude (list, optional): A list of object not to call the
                function on.

        Kwargs:
            Keyword arguments will be passed to the function for all objects.
        """
        contents = self.contents
        if exclude:
            exclude = make_iter(exclude)
            contents = [obj for obj in contents if obj not in exclude]
        for obj in contents:
            func(obj, **kwargs)

    def msg_contents(self, text=None, exclude=None, from_obj=None, mapping=None, **kwargs):
        """
        Emits a message to all objects inside this object.

        Args:
            text (str or tuple): Message to send. If a tuple, this should be
                on the valid OOB outmessage form `(message, {kwargs})`,
                where kwargs are optional data passed to the `text`
                outputfunc.
            exclude (list, optional): A list of objects not to send to.
            from_obj (Object, optional): An object designated as the
                "sender" of the message. See `DefaultObject.msg()` for
                more info.
            mapping (dict, optional): A mapping of formatting keys
                `{"key":<object>, "key2":<object2>,...}. The keys
                must match `{key}` markers in the `text` if this is a string or
                in the internal `message` if `text` is a tuple. These
                formatting statements will be
                replaced by the return of `<object>.get_display_name(looker)`
                for every looker in contents that receives the
                message. This allows for every object to potentially
                get its own customized string.
        Kwargs:
            Keyword arguments will be passed on to `obj.msg()` for all
            messaged objects.

        Notes:
            The `mapping` argument is required if `message` contains
            {}-style format syntax. The keys of `mapping` should match
            named format tokens, and its values will have their
            `get_display_name()` function called for  each object in
            the room before substitution. If an item in the mapping does
            not have `get_display_name()`, its string value will be used.

        Example:
            Say Char is a Character object and Npc is an NPC object:

            char.location.msg_contents(
                "{attacker} kicks {defender}",
                mapping=dict(attacker=char, defender=npc), exclude=(char, npc))

            This will result in everyone in the room seeing 'Char kicks NPC'
            where everyone may potentially see different results for Char and Npc
            depending on the results of `char.get_display_name(looker)` and
            `npc.get_display_name(looker)` for each particular onlooker

        """
        # we also accept an outcommand on the form (message, {kwargs})
        is_outcmd = text and is_iter(text)
        inmessage = text[0] if is_outcmd else text
        outkwargs = text[1] if is_outcmd and len(text) > 1 else {}

        contents = self.contents
        if exclude:
            exclude = make_iter(exclude)
            contents = [obj for obj in contents if obj not in exclude]
        for obj in contents:
            if mapping:
                substitutions = {t: sub.get_display_name(obj)
                                 if hasattr(sub, 'get_display_name')
                                 else str(sub) for t, sub in mapping.items()}
                outmessage = inmessage.format(**substitutions)
            else:
                outmessage = inmessage
            obj.msg(text=(outmessage, outkwargs), from_obj=from_obj, **kwargs)

    def move_to(self, destination, quiet=False,
                emit_to_obj=None, use_destination=True, to_none=False, move_hooks=True,
                **kwargs):
        """
        Moves this object to a new location.

        Args:
            destination (Object): Reference to the object to move to. This
                can also be an exit object, in which case the
                destination property is used as destination.
            quiet (bool): If true, turn off the calling of the emit hooks
                (announce_move_to/from etc)
            emit_to_obj (Object): object to receive error messages
            use_destination (bool): Default is for objects to use the "destination"
                 property of destinations as the target to move to. Turning off this
                 keyword allows objects to move "inside" exit objects.
            to_none (bool): Allow destination to be None. Note that no hooks are run when
                 moving to a None location. If you want to run hooks, run them manually
                 (and make sure they can manage None locations).
            move_hooks (bool): If False, turn off the calling of move-related hooks
                (at_before/after_move etc) with quiet=True, this is as quiet a move
                as can be done.

        Kwargs:
          Passed on to announce_move_to and announce_move_from hooks.

        Returns:
            result (bool): True/False depending on if there were problems with the move.
                    This method may also return various error messages to the
                    `emit_to_obj`.

        Notes:
            No access checks are done in this method, these should be handled before
            calling `move_to`.

            The `DefaultObject` hooks called (if `move_hooks=True`) are, in order:

             1. `self.at_before_move(destination)` (if this returns False, move is aborted)
             2. `source_location.at_object_leave(self, destination)`
             3. `self.announce_move_from(destination)`
             4. (move happens here)
             5. `self.announce_move_to(source_location)`
             6. `destination.at_object_receive(self, source_location)`
             7. `self.at_after_move(source_location)`

        """
        def logerr(string="", err=None):
            """Simple log helper method"""
            logger.log_trace()
            self.msg("%s%s" % (string, "" if err is None else " (%s)" % err))
            return

        errtxt = _("Couldn't perform move ('%s'). Contact an admin.")
        if not emit_to_obj:
            emit_to_obj = self

        if not destination:
            if to_none:
                # immediately move to None. There can be no hooks called since
                # there is no destination to call them with.
                self.location = None
                return True
            emit_to_obj.msg(_("The destination doesn't exist."))
            return False
        if destination.destination and use_destination:
            # traverse exits
            destination = destination.destination

        # Before the move, call eventual pre-commands.
        if move_hooks:
            try:
                if not self.at_before_move(destination):
                    return False
            except Exception as err:
                logerr(errtxt % "at_before_move()", err)
                return False

        # Save the old location
        source_location = self.location

        # Call hook on source location
        if move_hooks and source_location:
            try:
                source_location.at_object_leave(self, destination)
            except Exception as err:
                logerr(errtxt % "at_object_leave()", err)
                return False

        if not quiet:
            # tell the old room we are leaving
            try:
                self.announce_move_from(destination, **kwargs)
            except Exception as err:
                logerr(errtxt % "at_announce_move()", err)
                return False

        # Perform move
        try:
            self.location = destination
        except Exception as err:
            logerr(errtxt % "location change", err)
            return False

        if not quiet:
            # Tell the new room we are there.
            try:
                self.announce_move_to(source_location, **kwargs)
            except Exception as err:
                logerr(errtxt % "announce_move_to()", err)
                return False

        if move_hooks:
            # Perform eventual extra commands on the receiving location
            # (the object has already arrived at this point)
            try:
                destination.at_object_receive(self, source_location)
            except Exception as err:
                logerr(errtxt % "at_object_receive()", err)
                return False

        # Execute eventual extra commands on this object after moving it
        # (usually calling 'look')
        if move_hooks:
            try:
                self.at_after_move(source_location)
            except Exception as err:
                logerr(errtxt % "at_after_move", err)
                return False
        return True

    def clear_exits(self):
        """
        Destroys all of the exits and any exits pointing to this
        object as a destination.
        """
        for out_exit in [exi for exi in ObjectDB.objects.get_contents(self) if exi.db_destination]:
            out_exit.delete()
        for in_exit in ObjectDB.objects.filter(db_destination=self):
            in_exit.delete()

    def clear_contents(self):
        """
        Moves all objects (accounts/things) to their home location or
        to default home.
        """
        # Gather up everything that thinks this is its location.
        default_home_id = int(settings.DEFAULT_HOME.lstrip("#"))
        try:
            default_home = ObjectDB.objects.get(id=default_home_id)
            if default_home.dbid == self.dbid:
                # we are deleting default home!
                default_home = None
        except Exception:
            string = _("Could not find default home '(#%d)'.")
            logger.log_err(string % default_home_id)
            default_home = None

        for obj in self.contents:
            home = obj.home
            # Obviously, we can't send it back to here.
            if not home or (home and home.dbid == self.dbid):
                obj.home = default_home
                home = default_home

            # If for some reason it's still None...
            if not home:
                string = "Missing default home, '%s(#%d)' "
                string += "now has a null location."
                obj.location = None
                obj.msg(_("Something went wrong! You are dumped into nowhere. Contact an admin."))
                logger.log_err(string % (obj.name, obj.dbid))
                return

            if obj.has_account:
                if home:
                    string = "Your current location has ceased to exist,"
                    string += " moving you to %s(#%d)."
                    obj.msg(_(string) % (home.name, home.dbid))
                else:
                    # Famous last words: The account should never see this.
                    string = "This place should not exist ... contact an admin."
                    obj.msg(_(string))
            obj.move_to(home)
            
    @classmethod
    def create(cls, key, account=None, **kwargs):
        """
        Creates a basic object with default parameters, unless otherwise
        specified or extended.
        
        Provides a friendlier interface to the utils.create_object() function.
        
        Args:
            key (str): Name of the new object.
            account (Account): Account to attribute this object to.
            
        Kwargs:
            description (str): Brief description for this object.
            ip (str): IP address of creator (for object auditing).
        
        Returns:
            object (Object): A newly created object of the given typeclass.
            errors (list): A list of errors in string form, if any.
        
        """
        errors = []
        obj = None
        
        # Get IP address of creator, if available
        ip = kwargs.pop('ip', '')
        
        # If no typeclass supplied, use this class
        kwargs['typeclass'] = kwargs.pop('typeclass', cls)
        
        # Set the supplied key as the name of the intended object
        kwargs['key'] = key
        
        # Get a supplied description, if any
        description = kwargs.pop('description', '')
        
        # Create a sane lockstring if one wasn't supplied
        lockstring = kwargs.get('locks')
        if account and not lockstring:
            lockstring = cls.lockstring.format(account_id=account.id)
            kwargs['locks'] = lockstring
            
        # Create object
        try:
            obj = create.create_object(**kwargs)
            
            # Record creator id and creation IP
            if ip: obj.db.creator_ip = ip
            if account: obj.db.creator_id = account.id
            
            # Set description if there is none, or update it if provided
            if description or not obj.db.desc:
                desc = description if description else "You see nothing special."
                obj.db.desc = desc
                
        except Exception as e:
            errors.append("An error occurred while creating this '%s' object." % key)
            logger.log_err(e)
                   
        return obj, errors

    def copy(self, new_key=None):
        """
        Makes an identical copy of this object, identical except for a
        new dbref in the database. If you want to customize the copy
        by changing some settings, use ObjectDB.object.copy_object()
        directly.

        Args:
            new_key (string): New key/name of copied object. If new_key is not
                specified, the copy will be named <old_key>_copy by default.
        Returns:
            copy (Object): A copy of this object.

        """
        def find_clone_key():
            """
            Append 01, 02 etc to obj.key. Checks next higher number in the
            same location, then adds the next number available

            returns the new clone name on the form keyXX
            """
            key = self.key
            num = sum(1 for obj in self.location.contents
                      if obj.key.startswith(key) and obj.key.lstrip(key).isdigit())
            return "%s%03i" % (key, num)
        new_key = new_key or find_clone_key()
        return ObjectDB.objects.copy_object(self, new_key=new_key)

    def delete(self):
        """
        Deletes this object.  Before deletion, this method makes sure
        to move all contained objects to their respective home
        locations, as well as clean up all exits to/from the object.

        Returns:
            noerror (bool): Returns whether or not the delete completed
                successfully or not.

        """
        global _ScriptDB
        if not _ScriptDB:
            from evennia.scripts.models import ScriptDB as _ScriptDB

        if not self.pk or not self.at_object_delete():
            # This object has already been deleted,
            # or the pre-delete check return False
            return False

        # See if we need to kick the account off.

        for session in self.sessions.all():
            session.msg(_("Your character %s has been destroyed.") % self.key)
            # no need to disconnect, Account just jumps to OOC mode.
        # sever the connection (important!)
        if self.account:
            # Remove the object from playable characters list
            if self in self.account.db._playable_characters:
                self.account.db._playable_characters = [x for x in self.account.db._playable_characters if x != self]
            for session in self.sessions.all():
                self.account.unpuppet_object(session)

        self.account = None

        for script in _ScriptDB.objects.get_all_scripts_on_obj(self):
            script.stop()

        # Destroy any exits to and from this room, if any
        self.clear_exits()
        # Clear out any non-exit objects located within the object
        self.clear_contents()
        self.attributes.clear()
        self.nicks.clear()
        self.aliases.clear()
        self.location = None  # this updates contents_cache for our location

        # Perform the deletion of the object
        super(DefaultObject, self).delete()
        return True

    def access(self, accessing_obj, access_type='read', default=False, no_superuser_bypass=False, **kwargs):
        """
        Determines if another object has permission to access this object
        in whatever way.

        Args:
          accessing_obj (Object): Object trying to access this one.
          access_type (str, optional): Type of access sought.
          default (bool, optional): What to return if no lock of access_type was found.
          no_superuser_bypass (bool, optional): If `True`, don't skip
            lock check for superuser (be careful with this one).

        Kwargs:
          Passed on to the at_access hook along with the result of the access check.

        """
        result = super(DefaultObject, self).access(accessing_obj, access_type=access_type,
                                                   default=default, no_superuser_bypass=no_superuser_bypass)
        self.at_access(result, accessing_obj, access_type, **kwargs)
        return result

    #
    # Hook methods
    #

    def at_first_save(self):
        """
        This is called by the typeclass system whenever an instance of
        this class is saved for the first time. It is a generic hook
        for calling the startup hooks for the various game entities.
        When overloading you generally don't overload this but
        overload the hooks called by this method.

        """
        self.basetype_setup()
        self.at_object_creation()

        if hasattr(self, "_createdict"):
            # this will only be set if the utils.create function
            # was used to create the object. We want the create
            # call's kwargs to override the values set by hooks.
            cdict = self._createdict
            updates = []
            if not cdict.get("key"):
                if not self.db_key:
                    self.db_key = "#%i" % self.dbid
                    updates.append("db_key")
            elif self.key != cdict.get("key"):
                updates.append("db_key")
                self.db_key = cdict["key"]
            if cdict.get("location") and self.location != cdict["location"]:
                self.db_location = cdict["location"]
                updates.append("db_location")
            if cdict.get("home") and self.home != cdict["home"]:
                self.home = cdict["home"]
                updates.append("db_home")
            if cdict.get("destination") and self.destination != cdict["destination"]:
                self.destination = cdict["destination"]
                updates.append("db_destination")
            if updates:
                self.save(update_fields=updates)

            if cdict.get("permissions"):
                self.permissions.batch_add(*cdict["permissions"])
            if cdict.get("locks"):
                self.locks.add(cdict["locks"])
            if cdict.get("aliases"):
                self.aliases.batch_add(*cdict["aliases"])
            if cdict.get("location"):
                cdict["location"].at_object_receive(self, None)
                self.at_after_move(None)
            if cdict.get("tags"):
                # this should be a list of tags, tuples (key, category) or (key, category, data)
                self.tags.batch_add(*cdict["tags"])
            if cdict.get("attributes"):
                # this should be tuples (key, val, ...)
                self.attributes.batch_add(*cdict["attributes"])
            if cdict.get("nattributes"):
                # this should be a dict of nattrname:value
                for key, value in cdict["nattributes"]:
                    self.nattributes.add(key, value)

            del self._createdict

        self.basetype_posthook_setup()

    # hooks called by the game engine #

    def basetype_setup(self):
        """
        This sets up the default properties of an Object, just before
        the more general at_object_creation.

        You normally don't need to change this unless you change some
        fundamental things like names of permission groups.

        """
        # the default security setup fallback for a generic
        # object. Overload in child for a custom setup. Also creation
        # commands may set this (create an item and you should be its
        # controller, for example)

        self.locks.add(";".join([
            "control:perm(Developer)",  # edit locks/permissions, delete
            "examine:perm(Builder)",   # examine properties
            "view:all()",               # look at object (visibility)
            "edit:perm(Admin)",       # edit properties/attributes
            "delete:perm(Admin)",     # delete object
            "get:all()",                # pick up object
            "call:true()",              # allow to call commands on this object
            "tell:perm(Admin)",        # allow emits to this object
            "puppet:pperm(Developer)"]))  # lock down puppeting only to staff by default

    def basetype_posthook_setup(self):
        """
        Called once, after basetype_setup and at_object_creation. This
        should generally not be overloaded unless you are redefining
        how a room/exit/object works. It allows for basetype-like
        setup after the object is created. An example of this is
        EXITs, who need to know keys, aliases, locks etc to set up
        their exit-cmdsets.

        """
        pass

    def at_object_creation(self):
        """
        Called once, when this object is first created. This is the
        normal hook to overload for most object types.

        """
        pass

    def at_object_delete(self):
        """
        Called just before the database object is permanently
        delete()d from the database. If this method returns False,
        deletion is aborted.

        """
        return True

    def at_init(self):
        """
        This is always called whenever this object is initiated --
        that is, whenever it its typeclass is cached from memory. This
        happens on-demand first time the object is used or activated
        in some way after being created but also after each server
        restart or reload.

        """
        pass

    def at_cmdset_get(self, **kwargs):
        """
        Called just before cmdsets on this object are requested by the
        command handler. If changes need to be done on the fly to the
        cmdset before passing them on to the cmdhandler, this is the
        place to do it. This is called also if the object currently
        have no cmdsets.

        Kwargs:
            caller (Session, Object or Account): The caller requesting
                this cmdset.

        """
        pass

    def at_pre_puppet(self, account, session=None, **kwargs):
        """
        Called just before an Account connects to this object to puppet
        it.

        Args:
            account (Account): This is the connecting account.
            session (Session): Session controlling the connection.
            **kwargs (dict): Arbitrary, optional arguments for users
                overriding the call (unused by default).

        """
        pass

    def at_post_puppet(self, **kwargs):
        """
        Called just after puppeting has been completed and all
        Account<->Object links have been established.

        Args:
            **kwargs (dict): Arbitrary, optional arguments for users
                overriding the call (unused by default).
        Note:
            You can use `self.account` and `self.sessions.get()` to get
            account and sessions at this point; the last entry in the
            list from `self.sessions.get()` is the latest Session
            puppeting this Object.

        """
        self.account.db._last_puppet = self

    def at_pre_unpuppet(self, **kwargs):
        """
        Called just before beginning to un-connect a puppeting from
        this Account.

        Args:
            **kwargs (dict): Arbitrary, optional arguments for users
                overriding the call (unused by default).
        Note:
            You can use `self.account` and `self.sessions.get()` to get
            account and sessions at this point; the last entry in the
            list from `self.sessions.get()` is the latest Session
            puppeting this Object.

        """
        pass

    def at_post_unpuppet(self, account, session=None, **kwargs):
        """
        Called just after the Account successfully disconnected from
        this object, severing all connections.

        Args:
            account (Account): The account object that just disconnected
                from this object.
            session (Session): Session id controlling the connection that
                just disconnected.
            **kwargs (dict): Arbitrary, optional arguments for users
                overriding the call (unused by default).

        """
        pass

    def at_server_reload(self):
        """
        This hook is called whenever the server is shutting down for
        restart/reboot. If you want to, for example, save non-persistent
        properties across a restart, this is the place to do it.

        """
        pass

    def at_server_shutdown(self):
        """
        This hook is called whenever the server is shutting down fully
        (i.e. not for a restart).

        """
        pass

    def at_access(self, result, accessing_obj, access_type, **kwargs):
        """
        This is called with the result of an access call, along with
        any kwargs used for that call. The return of this method does
        not affect the result of the lock check. It can be used e.g. to
        customize error messages in a central location or other effects
        based on the access result.

        Args:
            result (bool): The outcome of the access call.
            accessing_obj (Object or Account): The entity trying to gain access.
            access_type (str): The type of access that was requested.

        Kwargs:
            Not used by default, added for possible expandability in a
            game.

        """
        pass

    # hooks called when moving the object

    def at_before_move(self, destination, **kwargs):
        """
        Called just before starting to move this object to
        destination.

        Args:
            destination (Object): The object we are moving to
            **kwargs (dict): Arbitrary, optional arguments for users
                overriding the call (unused by default).

        Returns:
            shouldmove (bool): If we should move or not.

        Notes:
            If this method returns False/None, the move is cancelled
            before it is even started.

        """
        # return has_perm(self, destination, "can_move")
        return True

    def announce_move_from(self, destination, msg=None, mapping=None, **kwargs):
        """
        Called if the move is to be announced. This is
        called while we are still standing in the old
        location.

        Args:
            destination (Object): The place we are going to.
            msg (str, optional): a replacement message.
            mapping (dict, optional): additional mapping objects.
            **kwargs (dict): Arbitrary, optional arguments for users
                overriding the call (unused by default).

        You can override this method and call its parent with a
        message to simply change the default message.  In the string,
        you can use the following as mappings (between braces):
            object: the object which is moving.
            exit: the exit from which the object is moving (if found).
            origin: the location of the object before the move.
            destination: the location of the object after moving.

        """
        if not self.location:
            return
        if msg:
            string = msg
        else:
            string = "{object} is leaving {origin}, heading for {destination}."

        location = self.location
        exits = [o for o in location.contents if o.location is location and o.destination is destination]
        if not mapping:
            mapping = {}

        mapping.update({
            "object": self,
            "exit": exits[0] if exits else "somewhere",
            "origin": location or "nowhere",
            "destination": destination or "nowhere",
        })

        location.msg_contents(string, exclude=(self, ), mapping=mapping)

    def announce_move_to(self, source_location, msg=None, mapping=None, **kwargs):
        """
        Called after the move if the move was not quiet. At this point
        we are standing in the new location.

        Args:
            source_location (Object): The place we came from
            msg (str, optional): the replacement message if location.
            mapping (dict, optional): additional mapping objects.
            **kwargs (dict): Arbitrary, optional arguments for users
                overriding the call (unused by default).

        Notes:
            You can override this method and call its parent with a
            message to simply change the default message.  In the string,
            you can use the following as mappings (between braces):
                object: the object which is moving.
                exit: the exit from which the object is moving (if found).
                origin: the location of the object before the move.
                destination: the location of the object after moving.

        """

        if not source_location and self.location.has_account:
            # This was created from nowhere and added to an account's
            # inventory; it's probably the result of a create command.
            string = "You now have %s in your possession." % self.get_display_name(self.location)
            self.location.msg(string)
            return

        if source_location:
            if msg:
                string = msg
            else:
                string = "{object} arrives to {destination} from {origin}."
        else:
            string = "{object} arrives to {destination}."

        origin = source_location
        destination = self.location
        exits = []
        if origin:
            exits = [o for o in destination.contents if o.location is destination and o.destination is origin]

        if not mapping:
            mapping = {}

        mapping.update({
            "object": self,
            "exit": exits[0] if exits else "somewhere",
            "origin": origin or "nowhere",
            "destination": destination or "nowhere",
        })

        destination.msg_contents(string, exclude=(self, ), mapping=mapping)

    def at_after_move(self, source_location, **kwargs):
        """
        Called after move has completed, regardless of quiet mode or
        not.  Allows changes to the object due to the location it is
        now in.

        Args:
            source_location (Object): Wwhere we came from. This may be `None`.
            **kwargs (dict): Arbitrary, optional arguments for users
                overriding the call (unused by default).

        """
        pass

    def at_object_leave(self, moved_obj, target_location, **kwargs):
        """
        Called just before an object leaves from inside this object

        Args:
            moved_obj (Object): The object leaving
            target_location (Object): Where `moved_obj` is going.
            **kwargs (dict): Arbitrary, optional arguments for users
                overriding the call (unused by default).

        """
        pass

    def at_object_receive(self, moved_obj, source_location, **kwargs):
        """
        Called after an object has been moved into this object.

        Args:
            moved_obj (Object): The object moved into this one
            source_location (Object): Where `moved_object` came from.
                Note that this could be `None`.
            **kwargs (dict): Arbitrary, optional arguments for users
                overriding the call (unused by default).

        """
        pass

    def at_traverse(self, traversing_object, target_location, **kwargs):
        """
        This hook is responsible for handling the actual traversal,
        normally by calling
        `traversing_object.move_to(target_location)`. It is normally
        only implemented by Exit objects. If it returns False (usually
        because `move_to` returned False), `at_after_traverse` below
        should not be called and instead `at_failed_traverse` should be
        called.

        Args:
            traversing_object (Object): Object traversing us.
            target_location (Object): Where target is going.
            **kwargs (dict): Arbitrary, optional arguments for users
                overriding the call (unused by default).

        """
        pass

    def at_after_traverse(self, traversing_object, source_location, **kwargs):
        """
        Called just after an object successfully used this object to
        traverse to another object (i.e. this object is a type of
        Exit)

        Args:
            traversing_object (Object): The object traversing us.
            source_location (Object): Where `traversing_object` came from.
            **kwargs (dict): Arbitrary, optional arguments for users
                overriding the call (unused by default).

        Notes:
            The target location should normally be available as `self.destination`.
        """
        pass

    def at_failed_traverse(self, traversing_object, **kwargs):
        """
        This is called if an object fails to traverse this object for
        some reason.

        Args:
            traversing_object (Object): The object that failed traversing us.
            **kwargs (dict): Arbitrary, optional arguments for users
                overriding the call (unused by default).

        Notes:
            Using the default exits, this hook will not be called if an
            Attribute `err_traverse` is defined - this will in that case be
            read for an error string instead.

        """
        pass

    def at_msg_receive(self, text=None, from_obj=None, **kwargs):
        """
        This hook is called whenever someone sends a message to this
        object using the `msg` method.

        Note that from_obj may be None if the sender did not include
        itself as an argument to the obj.msg() call - so you have to
        check for this. .

        Consider this a pre-processing method before msg is passed on
        to the user session. If this method returns False, the msg
        will not be passed on.

        Args:
            text (str, optional): The message received.
            from_obj (any, optional): The object sending the message.

        Kwargs:
            This includes any keywords sent to the `msg` method.

        Returns:
            receive (bool): If this message should be received.

        Notes:
            If this method returns False, the `msg` operation
            will abort without sending the message.

        """
        return True

    def at_msg_send(self, text=None, to_obj=None, **kwargs):
        """
        This is a hook that is called when *this* object sends a
        message to another object with `obj.msg(text, to_obj=obj)`.

        Args:
            text (str, optional): Text to send.
            to_obj (any, optional): The object to send to.

        Kwargs:
            Keywords passed from msg()

        Notes:
            Since this method is executed by `from_obj`, if no `from_obj`
            was passed to `DefaultCharacter.msg` this hook will never
            get called.

        """
        pass

    # hooks called by the default cmdset.

    def return_appearance(self, looker, **kwargs):
        """
        This formats a description. It is the hook a 'look' command
        should call.

        Args:
            looker (Object): Object doing the looking.
            **kwargs (dict): Arbitrary, optional arguments for users
                overriding the call (unused by default).
        """
        if not looker:
            return ""
        # get and identify all objects
        visible = (con for con in self.contents if con != looker and
                   con.access(looker, "view"))
        exits, users, things = [], [], defaultdict(list)
        for con in visible:
            key = con.get_display_name(looker)
            if con.destination:
                exits.append(key)
            elif con.has_account:
                users.append("|c%s|n" % key)
            else:
                # things can be pluralized
                things[key].append(con)
        # get description, build string
        string = "|c%s|n\n" % self.get_display_name(looker)
        desc = self.db.desc
        if desc:
            string += "%s" % desc
        if exits:
            string += "\n|wExits:|n " + list_to_string(exits)
        if users or things:
            # handle pluralization of things (never pluralize users)
            thing_strings = []
            for key, itemlist in sorted(things.iteritems()):
                nitem = len(itemlist)
                if nitem == 1:
                    key, _ = itemlist[0].get_numbered_name(nitem, looker, key=key)
                else:
                    key = [item.get_numbered_name(nitem, looker, key=key)[1] for item in itemlist][0]
                thing_strings.append(key)

            string += "\n|wYou see:|n " + list_to_string(users + thing_strings)

        return string

    def at_look(self, target, **kwargs):
        """
        Called when this object performs a look. It allows to
        customize just what this means. It will not itself
        send any data.

        Args:
            target (Object): The target being looked at. This is
                commonly an object or the current location. It will
                be checked for the "view" type access.
            **kwargs (dict): Arbitrary, optional arguments for users
                overriding the call (unused by default).

        Returns:
            lookstring (str): A ready-processed look string
                potentially ready to return to the looker.

        """
        if not target.access(self, "view"):
            try:
                return "Could not view '%s'." % target.get_display_name(self)
            except AttributeError:
                return "Could not view '%s'." % target.key

        description = target.return_appearance(self)

        # the target's at_desc() method.
        # this must be the last reference to target so it may delete itself when acted on.
        target.at_desc(looker=self)

        return description

    def at_desc(self, looker=None, **kwargs):
        """
        This is called whenever someone looks at this object.

        Args:
            looker (Object, optional): The object requesting the description.
            **kwargs (dict): Arbitrary, optional arguments for users
                overriding the call (unused by default).

        """
        pass

    def at_before_get(self, getter, **kwargs):
        """
        Called by the default `get` command before this object has been
        picked up.

        Args:
            getter (Object): The object about to get this object.
            **kwargs (dict): Arbitrary, optional arguments for users
                overriding the call (unused by default).

        Returns:
            shouldget (bool): If the object should be gotten or not.

        Notes:
            If this method returns False/None, the getting is cancelled
            before it is even started.
        """
        return True

    def at_get(self, getter, **kwargs):
        """
        Called by the default `get` command when this object has been
        picked up.

        Args:
            getter (Object): The object getting this object.
            **kwargs (dict): Arbitrary, optional arguments for users
                overriding the call (unused by default).

        Notes:
            This hook cannot stop the pickup from happening. Use
            permissions or the at_before_get() hook for that.

        """
        pass

    def at_before_give(self, giver, getter, **kwargs):
        """
        Called by the default `give` command before this object has been
        given.

        Args:
            giver (Object): The object about to give this object.
            getter (Object): The object about to get this object.
            **kwargs (dict): Arbitrary, optional arguments for users
                overriding the call (unused by default).

        Returns:
            shouldgive (bool): If the object should be given or not.

        Notes:
            If this method returns False/None, the giving is cancelled
            before it is even started.

        """
        return True

    def at_give(self, giver, getter, **kwargs):
        """
        Called by the default `give` command when this object has been
        given.

        Args:
            giver (Object): The object giving this object.
            getter (Object): The object getting this object.
            **kwargs (dict): Arbitrary, optional arguments for users
                overriding the call (unused by default).

        Notes:
            This hook cannot stop the give from happening. Use
            permissions or the at_before_give() hook for that.

        """
        pass

    def at_before_drop(self, dropper, **kwargs):
        """
        Called by the default `drop` command before this object has been
        dropped.

        Args:
            dropper (Object): The object which will drop this object.
            **kwargs (dict): Arbitrary, optional arguments for users
                overriding the call (unused by default).

        Returns:
            shoulddrop (bool): If the object should be dropped or not.

        Notes:
            If this method returns False/None, the dropping is cancelled
            before it is even started.

        """
        return True

    def at_drop(self, dropper, **kwargs):
        """
        Called by the default `drop` command when this object has been
        dropped.

        Args:
            dropper (Object): The object which just dropped this object.
            **kwargs (dict): Arbitrary, optional arguments for users
                overriding the call (unused by default).

        Notes:
            This hook cannot stop the drop from happening. Use
            permissions or the at_before_drop() hook for that.

        """
        pass

    def at_before_say(self, message, **kwargs):
        """
        Before the object says something.

        This hook is by default used by the 'say' and 'whisper'
        commands as used by this command it is called before the text
        is said/whispered and can be used to customize the outgoing
        text from the object. Returning `None` aborts the command.

        Args:
            message (str): The suggested say/whisper text spoken by self.
        Kwargs:
            whisper (bool): If True, this is a whisper rather than
                a say. This is sent by the whisper command by default.
                Other verbal commands could use this hook in similar
                ways.
            receivers (Object or iterable): If set, this is the target or targets for the say/whisper.

        Returns:
            message (str): The (possibly modified) text to be spoken.

        """
        return message

    def at_say(self, message, msg_self=None, msg_location=None,
               receivers=None, msg_receivers=None, **kwargs):
        """
        Display the actual say (or whisper) of self.

        This hook should display the actual say/whisper of the object in its
        location.  It should both alert the object (self) and its
        location that some text is spoken.  The overriding of messages or
        `mapping` allows for simple customization of the hook without
        re-writing it completely.

        Args:
            message (str): The message to convey.
            msg_self (bool or str, optional): If boolean True, echo `message` to self. If a string,
                return that message. If False or unset, don't echo to self.
            msg_location (str, optional): The message to echo to self's location.
            receivers (Object or iterable, optional): An eventual receiver or receivers of the message
                (by default only used by whispers).
            msg_receivers(str): Specific message to pass to the receiver(s). This will parsed
                with the {receiver} placeholder replaced with the given receiver.
        Kwargs:
            whisper (bool): If this is a whisper rather than a say. Kwargs
                can be used by other verbal commands in a similar way.
            mapping (dict): Pass an additional mapping to the message.

        Notes:


            Messages can contain {} markers. These are substituted against the values
            passed in the `mapping` argument.

                msg_self = 'You say: "{speech}"'
                msg_location = '{object} says: "{speech}"'
                msg_receivers = '{object} whispers: "{speech}"'

            Supported markers by default:
                {self}: text to self-reference with (default 'You')
                {speech}: the text spoken/whispered by self.
                {object}: the object speaking.
                {receiver}: replaced with a single receiver only for strings meant for a specific
                    receiver (otherwise 'None').
                {all_receivers}: comma-separated list of all receivers,
                                 if more than one, otherwise same as receiver
                {location}: the location where object is.

        """
        msg_type = 'say'
        if kwargs.get("whisper", False):
            # whisper mode
            msg_type = 'whisper'
            msg_self = '{self} whisper to {all_receivers}, "{speech}"' if msg_self is True else msg_self
            msg_receivers = '{object} whispers: "{speech}"'
            msg_receivers = msg_receivers or '{object} whispers: "{speech}"'
            msg_location = None
        else:
            msg_self = '{self} say, "{speech}"' if msg_self is True else msg_self
            msg_location = msg_location or '{object} says, "{speech}"'
            msg_receivers = msg_receivers or message

        custom_mapping = kwargs.get('mapping', {})
        receivers = make_iter(receivers) if receivers else None
        location = self.location

        if msg_self:
            self_mapping = {"self": "You",
                            "object": self.get_display_name(self),
                            "location": location.get_display_name(self) if location else None,
                            "receiver": None,
                            "all_receivers": ", ".join(
                                recv.get_display_name(self)
                                for recv in receivers) if receivers else None,
                            "speech": message}
            self_mapping.update(custom_mapping)
            self.msg(text=(msg_self.format(**self_mapping), {"type": msg_type}), from_obj=self)

        if receivers and msg_receivers:
            receiver_mapping = {"self": "You",
                                "object": None,
                                "location": None,
                                "receiver": None,
                                "all_receivers": None,
                                "speech": message}
            for receiver in make_iter(receivers):
                individual_mapping = {"object": self.get_display_name(receiver),
                                      "location": location.get_display_name(receiver),
                                      "receiver": receiver.get_display_name(receiver),
                                      "all_receivers": ", ".join(
                                            recv.get_display_name(recv)
                                            for recv in receivers) if receivers else None}
                receiver_mapping.update(individual_mapping)
                receiver_mapping.update(custom_mapping)
                receiver.msg(text=(msg_receivers.format(**receiver_mapping),
                             {"type": msg_type}), from_obj=self)

        if self.location and msg_location:
            location_mapping = {"self": "You",
                                "object": self,
                                "location": location,
                                "all_receivers": ", ".join(str(recv) for recv in receivers) if receivers else None,
                                "receiver": None,
                                "speech": message}
            location_mapping.update(custom_mapping)
            exclude = []
            if msg_self:
                exclude.append(self)
            if receivers:
                exclude.extend(receivers)
            self.location.msg_contents(text=(msg_location, {"type": msg_type}),
                                       from_obj=self,
                                       exclude=exclude,
                                       mapping=location_mapping)


#
# Base Character object
#

class DefaultCharacter(DefaultObject):
    """
    This implements an Object puppeted by a Session - that is,
    a character avatar controlled by an account.

    """
<<<<<<< HEAD
    # lockstring of newly created rooms, for easy overloading.
    # Will be formatted with the appropriate attributes.
    lockstring = "puppet:id({character_id}) or pid({account_id}) or perm(Developer) or pperm(Developer)"
    
    @classmethod
    def create(cls, key, account, **kwargs):
        """
        Creates a basic Character with default parameters, unless otherwise
        specified or extended.
        
        Provides a friendlier interface to the utils.create_character() function.
        
        Args:
            key (str): Name of the new Character.
            account (obj): Account to associate this Character with. Required as
                an argument, but one can fake it out by supplying None-- it will
                change the default lockset and skip creator attribution.
                
        Kwargs:
            description (str): Brief description for this object.
            ip (str): IP address of creator (for object auditing).
        
        Returns:
            character (Object): A newly created Character of the given typeclass.
            errors (list): A list of errors in string form, if any.
        
        """
        errors = []
        obj = None
        
        # Get IP address of creator, if available
        ip = kwargs.pop('ip', '')
        
        # If no typeclass supplied, use this class
        kwargs['typeclass'] = kwargs.pop('typeclass', cls)
        
        # Set the supplied key as the name of the intended object
        kwargs['key'] = key
        
        # Get home for character
        kwargs['home'] = ObjectDB.objects.get_id(kwargs.get('home', settings.DEFAULT_HOME))
        
        # Get permissions
        kwargs['permissions'] = kwargs.get('permissions', settings.PERMISSION_ACCOUNT_DEFAULT)
        
        # Get description if provided
        description = kwargs.pop('description', '')
        
        # Get locks if provided
        locks = kwargs.pop('locks', '')
        
        try:
            # Create the Character
            obj = create.create_object(**kwargs)
            
            # Record creator id and creation IP
            if ip: obj.db.creator_ip = ip
            if account: obj.db.creator_id = account.id
            
            # Add locks
            if not locks and account:
                # Allow only the character itself and the creator account to puppet this character (and Developers).
                locks = cls.lockstring.format(**{'character_id': obj.id, 'account_id': account.id})
            elif not locks and not account:
                locks = cls.lockstring.format(**{'character_id': obj.id, 'account_id': -1})
                    
            obj.locks.add(locks)

            # If no description is set, set a default description
            if description or not obj.db.desc:
                obj.db.desc = description if description else "This is a character."
                
        except Exception as e:
            errors.append("An error occurred while creating this '%s' object." % key)
            logger.log_err(e)
            
        return obj, errors
        
=======
>>>>>>> 30547cb5
    def basetype_setup(self):
        """
        Setup character-specific security.

        You should normally not need to overload this, but if you do,
        make sure to reproduce at least the two last commands in this
        method (unless you want to fundamentally change how a
        Character object works).

        """
        super(DefaultCharacter, self).basetype_setup()
        self.locks.add(";".join(["get:false()",  # noone can pick up the character
                                 "call:false()"]))  # no commands can be called on character from outside
        # add the default cmdset
        self.cmdset.add_default(settings.CMDSET_CHARACTER, permanent=True)

    def at_after_move(self, source_location, **kwargs):
        """
        We make sure to look around after a move.

        """
        if self.location.access(self, "view"):
            self.msg(self.at_look(self.location))

    def at_pre_puppet(self, account, session=None, **kwargs):
        """
        Return the character from storage in None location in `at_post_unpuppet`.
        Args:
            account (Account): This is the connecting account.
            session (Session): Session controlling the connection.
        """
        if self.location is None:  # Make sure character's location is never None before being puppeted.
            # Return to last location (or home, which should always exist),
            self.location = self.db.prelogout_location if self.db.prelogout_location else self.home
            self.location.at_object_receive(self, None)  # and trigger the location's reception hook.
        if self.location:  # If the character is verified to be somewhere,
            self.db.prelogout_location = self.location  # save location again to be sure.
        else:
            account.msg("|r%s has no location and no home is set.|n" % self, session=session)  # Note to set home.

    def at_post_puppet(self, **kwargs):
        """
        Called just after puppeting has been completed and all
        Account<->Object links have been established.

        Args:
            **kwargs (dict): Arbitrary, optional arguments for users
                overriding the call (unused by default).
        Note:
            You can use `self.account` and `self.sessions.get()` to get
            account and sessions at this point; the last entry in the
            list from `self.sessions.get()` is the latest Session
            puppeting this Object.

        """
        self.msg("\nYou become |c%s|n.\n" % self.name)
        self.msg((self.at_look(self.location), {'type':'look'}), options = None)

        def message(obj, from_obj):
            obj.msg("%s has entered the game." % self.get_display_name(obj), from_obj=from_obj)
        self.location.for_contents(message, exclude=[self], from_obj=self)

    def at_post_unpuppet(self, account, session=None, **kwargs):
        """
        We stove away the character when the account goes ooc/logs off,
        otherwise the character object will remain in the room also
        after the account logged off ("headless", so to say).

        Args:
            account (Account): The account object that just disconnected
                from this object.
            session (Session): Session controlling the connection that
                just disconnected.
            **kwargs (dict): Arbitrary, optional arguments for users
                overriding the call (unused by default).
        """
        if not self.sessions.count():
            # only remove this char from grid if no sessions control it anymore.
            if self.location:
                def message(obj, from_obj):
                    obj.msg("%s has left the game." % self.get_display_name(obj), from_obj=from_obj)
                self.location.for_contents(message, exclude=[self], from_obj=self)
                self.db.prelogout_location = self.location
                self.location = None

    @property
    def idle_time(self):
        """
        Returns the idle time of the least idle session in seconds. If
        no sessions are connected it returns nothing.
        """
        idle = [session.cmd_last_visible for session in self.sessions.all()]
        if idle:
            return time.time() - float(max(idle))
        return None

    @property
    def connection_time(self):
        """
        Returns the maximum connection time of all connected sessions
        in seconds. Returns nothing if there are no sessions.
        """
        conn = [session.conn_time for session in self.sessions.all()]
        if conn:
            return time.time() - float(min(conn))
        return None

#
# Base Room object


class DefaultRoom(DefaultObject):
    """
    This is the base room object. It's just like any Object except its
    location is always `None`.
    """
<<<<<<< HEAD
    # lockstring of newly created rooms, for easy overloading.
    # Will be formatted with the {id} of the creating object.
    lockstring = "control:id({id}) or perm(Admin); " \
                 "delete:id({id}) or perm(Admin); " \
                 "edit:id({id}) or perm(Admin)"

    @classmethod
    def create(cls, key, account, **kwargs):
        """
        Creates a basic Room with default parameters, unless otherwise
        specified or extended.
        
        Provides a friendlier interface to the utils.create_object() function.
        
        Args:
            key (str): Name of the new Room.
            account (obj): Account to associate this Room with.
            
        Kwargs:
            description (str): Brief description for this object.
            ip (str): IP address of creator (for object auditing).
        
        Returns:
            room (Object): A newly created Room of the given typeclass.
            errors (list): A list of errors in string form, if any.
        
        """
        errors = []
        obj = None
        
        # Get IP address of creator, if available
        ip = kwargs.pop('ip', '')
        
        # If no typeclass supplied, use this class
        kwargs['typeclass'] = kwargs.pop('typeclass', cls)
        
        # Set the supplied key as the name of the intended object
        kwargs['key'] = key
        
        # Get who to send errors to
        kwargs['report_to'] = kwargs.pop('report_to', account)
        
        # Get description, if provided
        description = kwargs.pop('description', '')
        
        try:
            # Create the Room
            obj = create.create_object(**kwargs)
            
            # Set appropriate locks
            lockstring = kwargs.get('locks', cls.lockstring.format(id=account.id))
            obj.locks.add(lockstring)
            
            # Record creator id and creation IP
            if ip: obj.db.creator_ip = ip
            if account: obj.db.creator_id = account.id
            
            # If no description is set, set a default description
            if description or not obj.db.desc:
                obj.db.desc = description if description else "This is a room."
                
        except Exception as e:
            errors.append("An error occurred while creating this '%s' object." % key)
            logger.log_err(e)
            
        return obj, errors

=======
>>>>>>> 30547cb5
    def basetype_setup(self):
        """
        Simple room setup setting locks to make sure the room
        cannot be picked up.

        """

        super(DefaultRoom, self).basetype_setup()
        self.locks.add(";".join(["get:false()",
                                 "puppet:false()"]))  # would be weird to puppet a room ...
        self.location = None


#
# Default Exit command, used by the base exit object
#

class ExitCommand(command.Command):
    """
    This is a command that simply cause the caller to traverse
    the object it is attached to.

    """
    obj = None

    def func(self):
        """
        Default exit traverse if no syscommand is defined.
        """

        if self.obj.access(self.caller, 'traverse'):
            # we may traverse the exit.
            self.obj.at_traverse(self.caller, self.obj.destination)
        else:
            # exit is locked
            if self.obj.db.err_traverse:
                # if exit has a better error message, let's use it.
                self.caller.msg(self.obj.db.err_traverse)
            else:
                # No shorthand error message. Call hook.
                self.obj.at_failed_traverse(self.caller)

    def get_extra_info(self, caller, **kwargs):
        """
        Shows a bit of information on where the exit leads.

        Args:
            caller (Object): The object (usually a character) that entered an ambiguous command.
            **kwargs (dict): Arbitrary, optional arguments for users
                overriding the call (unused by default).

        Returns:
            A string with identifying information to disambiguate the command, conventionally with a preceding space.
        """
        if self.obj.destination:
            return " (exit to %s)" % self.obj.destination.get_display_name(caller)
        else:
            return " (%s)" % self.obj.get_display_name(caller)

#
# Base Exit object


class DefaultExit(DefaultObject):
    """
    This is the base exit object - it connects a location to another.
    This is done by the exit assigning a "command" on itself with the
    same name as the exit object (to do this we need to remember to
    re-create the command when the object is cached since it must be
    created dynamically depending on what the exit is called). This
    command (which has a high priority) will thus allow us to traverse
    exits simply by giving the exit-object's name on its own.

    """

    exit_command = ExitCommand
    priority = 101
    
    # lockstring of newly created exits, for easy overloading.
    # Will be formatted with the {id} of the creating object.
    lockstring = "control:id({id}) or perm(Admin); " \
                 "delete:id({id}) or perm(Admin); " \
                 "edit:id({id}) or perm(Admin)"
    
    # Helper classes and methods to implement the Exit. These need not
    # be overloaded unless one want to change the foundation for how
    # Exits work. See the end of the class for hook methods to overload.

    def create_exit_cmdset(self, exidbobj):
        """
        Helper function for creating an exit command set + command.

        The command of this cmdset has the same name as the Exit
        object and allows the exit to react when the account enter the
        exit's name, triggering the movement between rooms.

        Args:
            exidbobj (Object): The DefaultExit object to base the command on.

        """

        # create an exit command. We give the properties here,
        # to always trigger metaclass preparations
        cmd = self.exit_command(key=exidbobj.db_key.strip().lower(),
                                aliases=exidbobj.aliases.all(),
                                locks=str(exidbobj.locks),
                                auto_help=False,
                                destination=exidbobj.db_destination,
                                arg_regex=r"^$",
                                is_exit=True,
                                obj=exidbobj)
        # create a cmdset
        exit_cmdset = cmdset.CmdSet(None)
        exit_cmdset.key = 'ExitCmdSet'
        exit_cmdset.priority = self.priority
        exit_cmdset.duplicates = True
        # add command to cmdset
        exit_cmdset.add(cmd)
        return exit_cmdset

    # Command hooks
    
    @classmethod
    def create(cls, key, account, source, dest, **kwargs):
        """
        Creates a basic Exit with default parameters, unless otherwise
        specified or extended.
        
        Provides a friendlier interface to the utils.create_object() function.
        
        Args:
            key (str): Name of the new Exit, as it should appear from the
                source room.
            account (obj): Account to associate this Exit with.
            source (Room): The room to create this exit in.
            dest (Room): The room to which this exit should go.
            
        Kwargs:
            description (str): Brief description for this object.
            ip (str): IP address of creator (for object auditing).
        
        Returns:
            exit (Object): A newly created Room of the given typeclass.
            errors (list): A list of errors in string form, if any.
        
        """
        errors = []
        obj = None
        
        # Get IP address of creator, if available
        ip = kwargs.pop('ip', '')
        
        # If no typeclass supplied, use this class
        kwargs['typeclass'] = kwargs.pop('typeclass', cls)
        
        # Set the supplied key as the name of the intended object
        kwargs['key'] = key
        
        # Get who to send errors to
        kwargs['report_to'] = kwargs.pop('report_to', account)
        
        # Set to/from rooms
        kwargs['location'] = source
        kwargs['destination'] = dest
        
        description = kwargs.pop('description', '')
        
        try:
            # Create the Exit
            obj = create.create_object(**kwargs)
            
            # Set appropriate locks
            lockstring = kwargs.get('locks', cls.lockstring.format(id=account.id))
            obj.locks.add(lockstring)
            
            # Record creator id and creation IP
            if ip: obj.db.creator_ip = ip
            if account: obj.db.creator_id = account.id
            
            # If no description is set, set a default description
            if description or not obj.db.desc:
                obj.db.desc = description if description else "This is an exit."
                
        except Exception as e:
            errors.append("An error occurred while creating this '%s' object." % key)
            logger.log_err(e)
            
        return obj, errors

    def basetype_setup(self):
        """
        Setup exit-security

        You should normally not need to overload this - if you do make
        sure you include all the functionality in this method.

        """
        super(DefaultExit, self).basetype_setup()

        # setting default locks (overload these in at_object_creation()
        self.locks.add(";".join(["puppet:false()",  # would be weird to puppet an exit ...
                                 "traverse:all()",  # who can pass through exit by default
                                 "get:false()"]))   # noone can pick up the exit

        # an exit should have a destination (this is replaced at creation time)
        if self.location:
            self.destination = self.location

    def at_cmdset_get(self, **kwargs):
        """
        Called just before cmdsets on this object are requested by the
        command handler. If changes need to be done on the fly to the
        cmdset before passing them on to the cmdhandler, this is the
        place to do it. This is called also if the object currently
        has no cmdsets.

        Kwargs:
          force_init (bool): If `True`, force a re-build of the cmdset
            (for example to update aliases).

        """

        if "force_init" in kwargs or not self.cmdset.has_cmdset("ExitCmdSet", must_be_default=True):
            # we are resetting, or no exit-cmdset was set. Create one dynamically.
            self.cmdset.add_default(self.create_exit_cmdset(self), permanent=False)

    def at_init(self):
        """
        This is called when this objects is re-loaded from cache. When
        that happens, we make sure to remove any old ExitCmdSet cmdset
        (this most commonly occurs when renaming an existing exit)
        """
        self.cmdset.remove_default()

    def at_traverse(self, traversing_object, target_location, **kwargs):
        """
        This implements the actual traversal. The traverse lock has
        already been checked (in the Exit command) at this point.

        Args:
            traversing_object (Object): Object traversing us.
            target_location (Object): Where target is going.
            **kwargs (dict): Arbitrary, optional arguments for users
                overriding the call (unused by default).

        """
        source_location = traversing_object.location
        if traversing_object.move_to(target_location):
            self.at_after_traverse(traversing_object, source_location)
        else:
            if self.db.err_traverse:
                # if exit has a better error message, let's use it.
                self.caller.msg(self.db.err_traverse)
            else:
                # No shorthand error message. Call hook.
                self.at_failed_traverse(traversing_object)

    def at_failed_traverse(self, traversing_object, **kwargs):
        """
        Overloads the default hook to implement a simple default error message.

        Args:
            traversing_object (Object): The object that failed traversing us.
            **kwargs (dict): Arbitrary, optional arguments for users
                overriding the call (unused by default).

        Notes:
            Using the default exits, this hook will not be called if an
            Attribute `err_traverse` is defined - this will in that case be
            read for an error string instead.

        """
        traversing_object.msg("You cannot go there.")<|MERGE_RESOLUTION|>--- conflicted
+++ resolved
@@ -1892,7 +1892,6 @@
     a character avatar controlled by an account.
 
     """
-<<<<<<< HEAD
     # lockstring of newly created rooms, for easy overloading.
     # Will be formatted with the appropriate attributes.
     lockstring = "puppet:id({character_id}) or pid({account_id}) or perm(Developer) or pperm(Developer)"
@@ -1971,8 +1970,6 @@
             
         return obj, errors
         
-=======
->>>>>>> 30547cb5
     def basetype_setup(self):
         """
         Setup character-specific security.
@@ -2089,7 +2086,6 @@
     This is the base room object. It's just like any Object except its
     location is always `None`.
     """
-<<<<<<< HEAD
     # lockstring of newly created rooms, for easy overloading.
     # Will be formatted with the {id} of the creating object.
     lockstring = "control:id({id}) or perm(Admin); " \
@@ -2157,8 +2153,6 @@
             
         return obj, errors
 
-=======
->>>>>>> 30547cb5
     def basetype_setup(self):
         """
         Simple room setup setting locks to make sure the room
