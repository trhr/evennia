--- conflicted
+++ resolved
@@ -432,11 +432,8 @@
             # only allow exact matching if searching the entire database
             # or unique #dbrefs
             exact = True
-<<<<<<< HEAD
-
-=======
             candidates = None
->>>>>>> 9e557418
+
         elif candidates is None:
             # no custom candidates given - get them automatically
             if location:
