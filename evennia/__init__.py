"""
Evennia MUD/MUX/MU* creation system

This is the main top-level API for Evennia. You can explore the evennia library
by accessing evennia.<subpackage> directly. From inside the game you can read
docs of all object by viewing its `__doc__` string, such as through

    @py evennia.ObjectDB.__doc__

For full functionality you should explore this module via a django-
aware shell. Go to your game directory and use the command

   evennia shell

to launch such a shell (using python or ipython depending on your install).
See www.evennia.com for full documentation.

"""

# docstring header

DOCSTRING = """
|cEvennia|n 'flat' API (use |wevennia.<component>.__doc__|n to read doc-strings
                        and |wdict(evennia.component)|n or
                        |wevennia.component.__dict__ to see contents)
|cTypeclass-bases:|n                      |cDatabase models|n:
   DefaultAccount     DefaultObject          AccountDB     ObjectDB
     DefaultGuest       DefaultCharacter     ChannelDB
                        DefaultRoom          ScriptDB
   DefaultChannel       DefaultExit          Msg
   DefaultScript
|cSearch functions:|n                     |cCommand parents and helpers:|n
   search_account       search_object        default_cmds
   search_script        search_channel       Command       InterruptCommand
   search_help          search_message       CmdSet
   search_tag           managers          |cUtilities:|n
|cCreate functions:|n                        settings       lockfuncs
   create_account       create_object        logger         gametime
   create_script        create_channel       ansi           spawn
   create_help_entry    create_message       contrib        managers
|cGlobal handlers:|n                         set_trace
   TICKER_HANDLER       TASK_HANDLER         EvMenu         EvTable
   SESSION_HANDLER      CHANNEL_HANDLER      EvForm         EvEditor """

# Delayed loading of properties

# Typeclasses

DefaultAccount = None
DefaultGuest = None
DefaultObject = None
DefaultCharacter = None
DefaultRoom = None
DefaultExit = None
DefaultChannel = None
DefaultScript = None

# Database models
ObjectDB = None
AccountDB = None
ScriptDB = None
ChannelDB = None
Msg = None

# commands
Command = None
CmdSet = None
default_cmds = None
syscmdkeys = None
InterruptCommand = None

# search functions
search_object = None
search_script = None
search_account = None
search_channel = None
search_message = None
search_help = None
search_tag = None

# create functions
create_object = None
create_script = None
create_account = None
create_channel = None
create_message = None
create_help_entry = None

# utilities
settings = None
lockfuncs = None
inputhandler = None
logger = None
gametime = None
ansi = None
spawn = None
managers = None
contrib = None
EvMenu = None
EvTable = None
EvForm = None
EvEditor = None
EvMore = None
ANSIString = None

# Handlers
SESSION_HANDLER = None
TASK_HANDLER = None
TICKER_HANDLER = None
MONITOR_HANDLER = None
CHANNEL_HANDLER = None
GLOBAL_SCRIPTS = None

# Containers
VALIDATOR_CONTAINER = None
OPTION_CONTAINER = None



def _create_version():
    """
    Helper function for building the version string
    """
    import os
    from subprocess import check_output, CalledProcessError, STDOUT

    version = "Unknown"
    root = os.path.dirname(os.path.abspath(__file__))
    try:
        with open(os.path.join(root, "VERSION.txt"), 'r') as f:
            version = f.read().strip()
    except IOError as err:
        print(err)
    try:
        rev = check_output(
            "git rev-parse --short HEAD",
            shell=True, cwd=root, stderr=STDOUT).strip().decode()
        version = "%s (rev %s)" % (version, rev)
    except (IOError, CalledProcessError, OSError):
        # ignore if we cannot get to git
        pass
    return version


__version__ = _create_version()
del _create_version

def _init():
    """
    This function is called automatically by the launcher only after
    Evennia has fully initialized all its models. It sets up the API
    in a safe environment where all models are available already.
    """
    global DefaultAccount, DefaultObject, DefaultGuest, DefaultCharacter
    global DefaultRoom, DefaultExit, DefaultChannel, DefaultScript
    global ObjectDB, AccountDB, ScriptDB, ChannelDB, Msg
    global Command, CmdSet, default_cmds, syscmdkeys, InterruptCommand
    global search_object, search_script, search_account, search_channel, search_help, search_tag, search_message
    global create_object, create_script, create_account, create_channel, create_message, create_help_entry
    global settings, lockfuncs, logger, utils, gametime, ansi, spawn, managers
<<<<<<< HEAD
    global contrib, TICKER_HANDLER, MONITOR_HANDLER, SESSION_HANDLER, CHANNEL_HANDLER, TASK_HANDLER, GLOBAL_SCRIPTS
=======
    global contrib, TICKER_HANDLER, MONITOR_HANDLER, SESSION_HANDLER, CHANNEL_HANDLER, TASK_HANDLER
    global VALIDATOR_CONTAINER, OPTION_CONTAINER
>>>>>>> 36aba73a
    global EvMenu, EvTable, EvForm, EvMore, EvEditor
    global ANSIString 

    from .accounts.accounts import DefaultAccount
    from .accounts.accounts import DefaultGuest
    from .objects.objects import DefaultObject
    from .objects.objects import DefaultCharacter
    from .objects.objects import DefaultRoom
    from .objects.objects import DefaultExit
    from .comms.comms import DefaultChannel
    from .scripts.scripts import DefaultScript

    # Database models
    from .objects.models import ObjectDB
    from .accounts.models import AccountDB
    from .scripts.models import ScriptDB
    from .comms.models import ChannelDB
    from .comms.models import Msg

    # commands
    from .commands.command import Command, InterruptCommand
    from .commands.cmdset import CmdSet

    # search functions
    from .utils.search import search_object
    from .utils.search import search_script
    from .utils.search import search_account
    from .utils.search import search_message
    from .utils.search import search_channel
    from .utils.search import search_help
    from .utils.search import search_tag

    # create functions
    from .utils.create import create_object
    from .utils.create import create_script
    from .utils.create import create_account
    from .utils.create import create_channel
    from .utils.create import create_message
    from .utils.create import create_help_entry

    # utilities
    from django.conf import settings
    from .locks import lockfuncs
    from .utils import logger
    from .utils import gametime
    from .utils import ansi
    from .prototypes.spawner import spawn
    from . import contrib
    from .utils.evmenu import EvMenu
    from .utils.evtable import EvTable
    from .utils.evform import EvForm
    from .utils.eveditor import EvEditor
    from .utils.ansi import ANSIString

    # handlers
    from .scripts.tickerhandler import TICKER_HANDLER
    from .scripts.taskhandler import TASK_HANDLER
    from .server.sessionhandler import SESSION_HANDLER
    from .comms.channelhandler import CHANNEL_HANDLER
    from .scripts.monitorhandler import MONITOR_HANDLER
    from .utils.containers import GLOBAL_SCRIPTS

    # containers
    from .utils.containers import VALIDATOR_CONTAINER
    from .utils.containers import OPTION_CONTAINER

    # initialize the doc string
    global __doc__
    __doc__ = ansi.parse_ansi(DOCSTRING)

    # API containers

    class _EvContainer(object):
        """
        Parent for other containers

        """

        def _help(self):
            "Returns list of contents"
            names = [name for name in self.__class__.__dict__ if not name.startswith('_')]
            names += [name for name in self.__dict__ if not name.startswith('_')]
            print(self.__doc__ + "-" * 60 + "\n" + ", ".join(names))
        help = property(_help)

    class DBmanagers(_EvContainer):
        """
        Links to instantiated Django database managers. These are used
        to perform more advanced custom database queries than the standard
        search functions allow.

        helpentries - HelpEntry.objects
        accounts - AccountDB.objects
        scripts - ScriptDB.objects
        msgs    - Msg.objects
        channels - Channel.objects
        objects - ObjectDB.objects
        serverconfigs - ServerConfig.objects
        tags - Tags.objects
        attributes - Attributes.objects

        """
        from .help.models import HelpEntry
        from .accounts.models import AccountDB
        from .scripts.models import ScriptDB
        from .comms.models import Msg, ChannelDB
        from .objects.models import ObjectDB
        from .server.models import ServerConfig
        from .typeclasses.attributes import Attribute
        from .typeclasses.tags import Tag

        # create container's properties
        helpentries = HelpEntry.objects
        accounts = AccountDB.objects
        scripts = ScriptDB.objects
        msgs = Msg.objects
        channels = ChannelDB.objects
        objects = ObjectDB.objects
        serverconfigs = ServerConfig.objects
        attributes = Attribute.objects
        tags = Tag.objects
        # remove these so they are not visible as properties
        del HelpEntry, AccountDB, ScriptDB, Msg, ChannelDB
        #del ExternalChannelConnection
        del ObjectDB, ServerConfig, Tag, Attribute

    managers = DBmanagers()
    del DBmanagers

    class DefaultCmds(_EvContainer):
        """
        This container holds direct shortcuts to all default commands in Evennia.

        To access in code, do 'from evennia import default_cmds' then
        access the properties on the imported default_cmds object.

        """

        from .commands.default.cmdset_character import CharacterCmdSet
        from .commands.default.cmdset_account import AccountCmdSet
        from .commands.default.cmdset_unloggedin import UnloggedinCmdSet
        from .commands.default.cmdset_session import SessionCmdSet
        from .commands.default.muxcommand import MuxCommand, MuxAccountCommand

        def __init__(self):
            "populate the object with commands"
            def add_cmds(module):
                "helper method for populating this object with cmds"
                from evennia.utils import utils
                cmdlist = utils.variable_from_module(module, module.__all__)
                self.__dict__.update(dict([(c.__name__, c) for c in cmdlist]))

            from .commands.default import (admin, batchprocess,
                                           building, comms, general,
                                           account, help, system, unloggedin)
            add_cmds(admin)
            add_cmds(building)
            add_cmds(batchprocess)
            add_cmds(building)
            add_cmds(comms)
            add_cmds(general)
            add_cmds(account)
            add_cmds(help)
            add_cmds(system)
            add_cmds(unloggedin)

    default_cmds = DefaultCmds()
    del DefaultCmds

    class SystemCmds(_EvContainer):
        """
        Creating commands with keys set to these constants will make
        them system commands called as a replacement by the parser when
        special situations occur. If not defined, the hard-coded
        responses in the server are used.

        CMD_NOINPUT - no input was given on command line
        CMD_NOMATCH - no valid command key was found
        CMD_MULTIMATCH - multiple command matches were found
        CMD_CHANNEL - the command name is a channel name
        CMD_LOGINSTART - this command will be called as the very
                         first command when an account connects to
                         the server.

        To access in code, do 'from evennia import syscmdkeys' then
        access the properties on the imported syscmdkeys object.

        """
        from .commands import cmdhandler
        CMD_NOINPUT = cmdhandler.CMD_NOINPUT
        CMD_NOMATCH = cmdhandler.CMD_NOMATCH
        CMD_MULTIMATCH = cmdhandler.CMD_MULTIMATCH
        CMD_CHANNEL = cmdhandler.CMD_CHANNEL
        CMD_LOGINSTART = cmdhandler.CMD_LOGINSTART
        del cmdhandler
    syscmdkeys = SystemCmds()
    del SystemCmds
    del _EvContainer


def set_trace(term_size=(140, 40), debugger="auto"):
    """
    Helper function for running a debugger inside the Evennia event loop.

    Args:
        term_size (tuple, optional): Only used for Pudb and defines the size of the terminal
            (width, height) in number of characters.
        debugger (str, optional): One of 'auto', 'pdb' or 'pudb'. Pdb is the standard debugger. Pudb
            is an external package with a different, more 'graphical', ncurses-based UI. With
            'auto', will use pudb if possible, otherwise fall back to pdb. Pudb is available through
            `pip install pudb`.

    Notes:
        To use:

        1) add this to a line to act as a breakpoint for entering the debugger:

            from evennia import set_trace; set_trace()

        2) restart evennia in interactive mode

            evennia istart

        3) debugger will appear in the interactive terminal when breakpoint is reached. Exit
           with 'q', remove the break line and restart server when finished.

    """
    import sys
    dbg = None

    if debugger in ('auto', 'pudb'):
        try:
            from pudb import debugger
            dbg = debugger.Debugger(stdout=sys.__stdout__,
                                    term_size=term_size)
        except ImportError:
            if debugger == 'pudb':
                raise
            pass

    if not dbg:
        import pdb
        dbg = pdb.Pdb(stdout=sys.__stdout__)

    try:
        # Start debugger, forcing it up one stack frame (otherwise `set_trace` will start debugger
        # this point, not the actual code location)
        dbg.set_trace(sys._getframe().f_back)
    except Exception:
        # Stopped at breakpoint. Press 'n' to continue into the code.
        dbg.set_trace()<|MERGE_RESOLUTION|>--- conflicted
+++ resolved
@@ -112,9 +112,8 @@
 GLOBAL_SCRIPTS = None
 
 # Containers
-VALIDATOR_CONTAINER = None
-OPTION_CONTAINER = None
-
+VALIDATOR_FUNCTIONS = None
+OPTION_CLASSES = None
 
 
 def _create_version():
@@ -145,6 +144,7 @@
 __version__ = _create_version()
 del _create_version
 
+
 def _init():
     """
     This function is called automatically by the launcher only after
@@ -155,17 +155,16 @@
     global DefaultRoom, DefaultExit, DefaultChannel, DefaultScript
     global ObjectDB, AccountDB, ScriptDB, ChannelDB, Msg
     global Command, CmdSet, default_cmds, syscmdkeys, InterruptCommand
-    global search_object, search_script, search_account, search_channel, search_help, search_tag, search_message
-    global create_object, create_script, create_account, create_channel, create_message, create_help_entry
+    global search_object, search_script, search_account, search_channel
+    global search_help, search_tag, search_message
+    global create_object, create_script, create_account, create_channel
+    global create_message, create_help_entry
     global settings, lockfuncs, logger, utils, gametime, ansi, spawn, managers
-<<<<<<< HEAD
-    global contrib, TICKER_HANDLER, MONITOR_HANDLER, SESSION_HANDLER, CHANNEL_HANDLER, TASK_HANDLER, GLOBAL_SCRIPTS
-=======
-    global contrib, TICKER_HANDLER, MONITOR_HANDLER, SESSION_HANDLER, CHANNEL_HANDLER, TASK_HANDLER
-    global VALIDATOR_CONTAINER, OPTION_CONTAINER
->>>>>>> 36aba73a
+    global contrib, TICKER_HANDLER, MONITOR_HANDLER, SESSION_HANDLER
+    global CHANNEL_HANDLER, TASK_HANDLER, GLOBAL_SCRIPTS
+    global VALIDATOR_FUNCS, OPTION_CLASSES
     global EvMenu, EvTable, EvForm, EvMore, EvEditor
-    global ANSIString 
+    global ANSIString
 
     from .accounts.accounts import DefaultAccount
     from .accounts.accounts import DefaultGuest
@@ -227,8 +226,8 @@
     from .utils.containers import GLOBAL_SCRIPTS
 
     # containers
-    from .utils.containers import VALIDATOR_CONTAINER
-    from .utils.containers import OPTION_CONTAINER
+    from .utils.containers import VALIDATOR_FUNCS
+    from .utils.containers import OPTION_CLASSES
 
     # initialize the doc string
     global __doc__
